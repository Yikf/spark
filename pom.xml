<?xml version="1.0" encoding="UTF-8"?>
<!--
  ~ Licensed to the Apache Software Foundation (ASF) under one or more
  ~ contributor license agreements.  See the NOTICE file distributed with
  ~ this work for additional information regarding copyright ownership.
  ~ The ASF licenses this file to You under the Apache License, Version 2.0
  ~ (the "License"); you may not use this file except in compliance with
  ~ the License.  You may obtain a copy of the License at
  ~
  ~    http://www.apache.org/licenses/LICENSE-2.0
  ~
  ~ Unless required by applicable law or agreed to in writing, software
  ~ distributed under the License is distributed on an "AS IS" BASIS,
  ~ WITHOUT WARRANTIES OR CONDITIONS OF ANY KIND, either express or implied.
  ~ See the License for the specific language governing permissions and
  ~ limitations under the License.
  -->

<project xmlns="http://maven.apache.org/POM/4.0.0" xmlns:xsi="http://www.w3.org/2001/XMLSchema-instance" xsi:schemaLocation="http://maven.apache.org/POM/4.0.0 http://maven.apache.org/xsd/maven-4.0.0.xsd">
  <modelVersion>4.0.0</modelVersion>
  <parent>
    <groupId>org.apache</groupId>
    <artifactId>apache</artifactId>
    <version>13</version>
  </parent>
  <groupId>org.apache.spark</groupId>
  <artifactId>spark-parent</artifactId>
  <version>0.9.0-incubating-SNAPSHOT</version>
  <packaging>pom</packaging>
  <name>Spark Project Parent POM</name>
  <url>http://spark.incubator.apache.org/</url>
  <licenses>
    <license>
      <name>Apache 2.0 License</name>
      <url>http://www.apache.org/licenses/LICENSE-2.0.html</url>
      <distribution>repo</distribution>
    </license>
  </licenses>
  <scm>
    <connection>scm:git:git@github.com:apache/incubator-spark.git</connection>
    <developerConnection>scm:git:https://git-wip-us.apache.org/repos/asf/incubator-spark.git</developerConnection>
    <url>scm:git:git@github.com:apache/incubator-spark.git</url>
    <tag>HEAD</tag>
  </scm>
  <developers>
    <developer>
      <id>matei</id>
      <name>Matei Zaharia</name>
      <email>matei.zaharia@gmail.com</email>
      <url>http://www.cs.berkeley.edu/~matei</url>
      <organization>Apache Software Foundation</organization>
      <organizationUrl>http://spark.incubator.apache.org</organizationUrl>
    </developer>
  </developers>
  <issueManagement>
    <system>JIRA</system>
    <url>https://spark-project.atlassian.net/browse/SPARK</url>
  </issueManagement>

  <prerequisites>
    <maven>3.0.0</maven>
  </prerequisites>

  <mailingLists>
    <mailingList>
      <name>Dev Mailing List</name>
      <post>dev@spark.incubator.apache.org</post>
      <subscribe>dev-subscribe@spark.incubator.apache.org</subscribe>
      <unsubscribe>dev-unsubscribe@spark.incubator.apache.org</unsubscribe>
    </mailingList>

    <mailingList>
      <name>User Mailing List</name>
      <post>user@spark.incubator.apache.org</post>
      <subscribe>user-subscribe@spark.incubator.apache.org</subscribe>
      <unsubscribe>user-unsubscribe@spark.incubator.apache.org</unsubscribe>
    </mailingList>

    <mailingList>
      <name>Commits Mailing List</name>
      <post>commits@spark.incubator.apache.org</post>
      <subscribe>commits-subscribe@spark.incubator.apache.org</subscribe>
      <unsubscribe>commits-unsubscribe@spark.incubator.apache.org</unsubscribe>
    </mailingList>
  </mailingLists>

  <modules>
    <module>core</module>
    <module>bagel</module>
    <module>examples</module>
    <module>mllib</module>
    <module>tools</module>
    <module>streaming</module>
    <module>repl</module>
    <module>assembly</module>
  </modules>

  <properties>
    <project.build.sourceEncoding>UTF-8</project.build.sourceEncoding>
    <project.reporting.outputEncoding>UTF-8</project.reporting.outputEncoding>

    <java.version>1.6</java.version>

    <scala-short.version>2.10</scala-short.version>
    <scala.version>2.10.3</scala.version>
    <mesos.version>0.13.0</mesos.version>
    <akka.version>2.2.1</akka.version>
    <slf4j.version>1.7.2</slf4j.version>
    <log4j.version>1.2.17</log4j.version>
    <hadoop.version>1.0.4</hadoop.version>
    <yarn.version>0.23.7</yarn.version>
    <hbase.version>0.94.6</hbase.version>

    <PermGen>64m</PermGen>
    <MaxPermGen>512m</MaxPermGen>
  </properties>

  <repositories>
    <repository>
      <id>typesafe-repo</id>
      <name>Typesafe Repository</name>
      <url>http://repo.typesafe.com/typesafe/releases/</url>
      <releases>
        <enabled>true</enabled>
      </releases>
      <snapshots>
        <enabled>false</enabled>
      </snapshots>
    </repository>
    <repository>
      <id>jboss-repo</id>
      <name>JBoss Repository</name>
      <url>http://repository.jboss.org/nexus/content/repositories/releases/</url>
      <releases>
        <enabled>true</enabled>
      </releases>
      <snapshots>
        <enabled>false</enabled>
      </snapshots>
    </repository>
    <repository>
      <id>akka-repo</id>
      <name>Akka Repository</name>
      <url>http://repo.akka.io/releases/</url>
      <releases>
        <enabled>true</enabled>
      </releases>
      <snapshots>
        <enabled>false</enabled>
      </snapshots>
    </repository>
    <repository>
      <id>mqtt-repo</id>
      <name>MQTT Repository</name>
      <url>https://repo.eclipse.org/content/repositories/paho-releases/</url>
      <releases>
        <enabled>true</enabled>
      </releases>
      <snapshots>
        <enabled>false</enabled>
      </snapshots>
    </repository>
  </repositories>
  <pluginRepositories>
    <pluginRepository>
      <id>oss-sonatype-releases</id>
      <name>OSS Sonatype</name>
      <url>https://oss.sonatype.org/content/repositories/releases</url>
      <releases>
        <enabled>true</enabled>
      </releases>
      <snapshots>
        <enabled>false</enabled>
      </snapshots>
    </pluginRepository>
    <pluginRepository>
      <id>oss-sonatype-snapshots</id>
      <name>OSS Sonatype</name>
      <url>https://oss.sonatype.org/content/repositories/snapshots</url>
      <releases>
        <enabled>false</enabled>
      </releases>
      <snapshots>
        <enabled>true</enabled>
      </snapshots>
    </pluginRepository>
    <pluginRepository>
      <id>oss-sonatype</id>
      <name>OSS Sonatype</name>
      <url>https://oss.sonatype.org/content/groups/public</url>
      <releases>
        <enabled>true</enabled>
      </releases>
      <snapshots>
        <enabled>true</enabled>
      </snapshots>
    </pluginRepository>
  </pluginRepositories>

  <dependencyManagement>
    <dependencies>
      <dependency>
        <groupId>org.eclipse.jetty</groupId>
        <artifactId>jetty-server</artifactId>
        <version>7.6.8.v20121106</version>
      </dependency>
      <dependency>
        <groupId>com.google.guava</groupId>
        <artifactId>guava</artifactId>
        <version>14.0.1</version>
      </dependency>
      <dependency>
        <groupId>com.google.code.findbugs</groupId>
        <artifactId>jsr305</artifactId>
        <version>1.3.9</version>
      </dependency>
      <dependency>
        <groupId>org.slf4j</groupId>
        <artifactId>slf4j-api</artifactId>
        <version>${slf4j.version}</version>
      </dependency>
      <dependency>
        <groupId>org.slf4j</groupId>
        <artifactId>slf4j-log4j12</artifactId>
        <version>${slf4j.version}</version>
      </dependency>
      <dependency>
        <groupId>org.slf4j</groupId>
        <artifactId>jul-to-slf4j</artifactId>
        <version>${slf4j.version}</version>
      </dependency>
      <dependency>
        <groupId>com.ning</groupId>
        <artifactId>compress-lzf</artifactId>
        <version>0.8.4</version>
      </dependency>
      <dependency>
        <groupId>org.xerial.snappy</groupId>
        <artifactId>snappy-java</artifactId>
        <version>1.0.5</version>
      </dependency>
      <dependency>
        <groupId>org.ow2.asm</groupId>
        <artifactId>asm</artifactId>
        <version>4.0</version>
      </dependency>
      <dependency>
        <groupId>com.google.protobuf</groupId>
        <artifactId>protobuf-java</artifactId>
        <version>2.4.1</version>
      </dependency>
      <dependency>
        <groupId>com.twitter</groupId>
        <artifactId>chill_${scala-short.version}</artifactId>
        <version>0.3.1</version>
      </dependency>
      <dependency>
        <groupId>com.twitter</groupId>
        <artifactId>chill-java</artifactId>
        <version>0.3.1</version>
      </dependency>
      <dependency>
        <groupId>com.typesafe.akka</groupId>
<<<<<<< HEAD
        <artifactId>akka-remote_${scala-short.version}</artifactId>
=======
        <artifactId>akka-actor</artifactId>
        <version>${akka.version}</version>
        <exclusions>
          <exclusion>
            <groupId>org.jboss.netty</groupId>
            <artifactId>netty</artifactId>
          </exclusion>
        </exclusions>
      </dependency>
      <dependency>
        <groupId>com.typesafe.akka</groupId>
        <artifactId>akka-remote</artifactId>
>>>>>>> 3d4ad84b
        <version>${akka.version}</version>
        <exclusions>
          <exclusion>
            <groupId>org.jboss.netty</groupId>
            <artifactId>netty</artifactId>
          </exclusion>
        </exclusions>
      </dependency>
      <dependency>
        <groupId>com.typesafe.akka</groupId>
        <artifactId>akka-slf4j_${scala-short.version}</artifactId>
        <version>${akka.version}</version>
        <exclusions>
          <exclusion>
            <groupId>org.jboss.netty</groupId>
            <artifactId>netty</artifactId>
          </exclusion>
        </exclusions>
      </dependency>
      <dependency>
        <groupId>it.unimi.dsi</groupId>
        <artifactId>fastutil</artifactId>
        <version>6.4.4</version>
      </dependency>
      <dependency>
        <groupId>colt</groupId>
        <artifactId>colt</artifactId>
        <version>1.2.0</version>
      </dependency>
      <dependency>
        <groupId>com.github.scala-incubator.io</groupId>
        <artifactId>scala-io-file_${scala-short.version}</artifactId>
        <version>0.4.1</version>
      </dependency>
      <dependency>
        <groupId>org.apache.mesos</groupId>
        <artifactId>mesos</artifactId>
        <version>${mesos.version}</version>
      </dependency>
      <dependency>
        <groupId>io.netty</groupId>
        <artifactId>netty-all</artifactId>
        <version>4.0.0.CR1</version>
      </dependency>
      <dependency>
        <groupId>org.apache.derby</groupId>
        <artifactId>derby</artifactId>
        <version>10.4.2.0</version>
        <scope>test</scope>
      </dependency>
      <dependency>
        <groupId>net.liftweb</groupId>
        <artifactId>lift-json_${scala-short.version}</artifactId>
        <version>2.5.1</version>
        <exclusions>
          <exclusion>
            <groupId>org.scala-lang</groupId>
            <artifactId>scalap</artifactId>
          </exclusion>
        </exclusions>
      </dependency>
      <dependency>
        <groupId>com.codahale.metrics</groupId>
        <artifactId>metrics-core</artifactId>
        <version>3.0.0</version>
      </dependency>
      <dependency>
        <groupId>com.codahale.metrics</groupId>
        <artifactId>metrics-jvm</artifactId>
        <version>3.0.0</version>
      </dependency>
      <dependency>
        <groupId>com.codahale.metrics</groupId>
        <artifactId>metrics-json</artifactId>
        <version>3.0.0</version>
      </dependency>
      <dependency>
        <groupId>com.codahale.metrics</groupId>
        <artifactId>metrics-ganglia</artifactId>
        <version>3.0.0</version>
      </dependency>
      <dependency>
        <groupId>org.scala-lang</groupId>
        <artifactId>scala-compiler</artifactId>
        <version>${scala.version}</version>
      </dependency>
      <dependency>
        <groupId>org.scala-lang</groupId>
        <artifactId>jline</artifactId>
        <version>${scala.version}</version>
      </dependency>
      <dependency>
        <groupId>org.scala-lang</groupId>
        <artifactId>scala-library</artifactId>
        <version>${scala.version}</version>
      </dependency>
      <dependency>
        <groupId>log4j</groupId>
        <artifactId>log4j</artifactId>
        <version>${log4j.version}</version>
      </dependency>
      <dependency>
        <groupId>org.scalatest</groupId>
        <artifactId>scalatest_${scala-short.version}</artifactId>
        <version>1.9.1</version>
        <scope>test</scope>
      </dependency>
      <dependency>
        <groupId>commons-io</groupId>
        <artifactId>commons-io</artifactId>
        <version>2.4</version>
      </dependency>
      <dependency>
        <groupId>org.easymock</groupId>
        <artifactId>easymock</artifactId>
        <version>3.1</version>
        <scope>test</scope>
      </dependency>
      <dependency>
        <groupId>org.scalacheck</groupId>
        <artifactId>scalacheck_${scala-short.version}</artifactId>
        <version>1.10.0</version>
        <scope>test</scope>
      </dependency>
      <dependency>
        <groupId>com.novocode</groupId>
        <artifactId>junit-interface</artifactId>
        <version>0.9</version>
        <scope>test</scope>
      </dependency>
      <dependency>
        <groupId>org.apache.zookeeper</groupId>
        <artifactId>zookeeper</artifactId>
        <version>3.4.5</version>
        <exclusions>
          <exclusion>
            <groupId>org.jboss.netty</groupId>
            <artifactId>netty</artifactId>
          </exclusion>
        </exclusions>
      </dependency>
      <dependency>
        <groupId>org.apache.hadoop</groupId>
        <artifactId>hadoop-client</artifactId>
        <version>${hadoop.version}</version>
        <exclusions>
          <exclusion>
            <groupId>asm</groupId>
            <artifactId>asm</artifactId>
          </exclusion>
          <exclusion>
            <groupId>org.jboss.netty</groupId>
            <artifactId>netty</artifactId>
          </exclusion>
          <exclusion>
            <groupId>org.codehaus.jackson</groupId>
            <artifactId>*</artifactId>
          </exclusion>
          <exclusion>
            <groupId>org.sonatype.sisu.inject</groupId>
            <artifactId>*</artifactId>
          </exclusion>
        </exclusions>
      </dependency>
      <dependency>
        <groupId>net.java.dev.jets3t</groupId>
        <artifactId>jets3t</artifactId>
        <version>0.7.1</version>
      </dependency>
      <dependency>
        <groupId>org.apache.hadoop</groupId>
        <artifactId>hadoop-yarn-api</artifactId>
        <version>${yarn.version}</version>
        <exclusions>
          <exclusion>
            <groupId>asm</groupId>
            <artifactId>asm</artifactId>
          </exclusion>
          <exclusion>
            <groupId>org.jboss.netty</groupId>
            <artifactId>netty</artifactId>
          </exclusion>
          <exclusion>
            <groupId>org.codehaus.jackson</groupId>
            <artifactId>*</artifactId>
          </exclusion>
          <exclusion>
            <groupId>org.sonatype.sisu.inject</groupId>
            <artifactId>*</artifactId>
          </exclusion>
        </exclusions>
      </dependency>
      <dependency>
        <groupId>org.apache.hadoop</groupId>
        <artifactId>hadoop-yarn-common</artifactId>
        <version>${yarn.version}</version>
        <exclusions>
          <exclusion>
            <groupId>asm</groupId>
            <artifactId>asm</artifactId>
          </exclusion>
          <exclusion>
            <groupId>org.jboss.netty</groupId>
            <artifactId>netty</artifactId>
          </exclusion>
          <exclusion>
            <groupId>org.codehaus.jackson</groupId>
            <artifactId>*</artifactId>
          </exclusion>
          <exclusion>
            <groupId>org.sonatype.sisu.inject</groupId>
            <artifactId>*</artifactId>
          </exclusion>
        </exclusions>
      </dependency>
      <dependency>
        <groupId>org.apache.hadoop</groupId>
        <artifactId>hadoop-yarn-client</artifactId>
        <version>${yarn.version}</version>
        <exclusions>
          <exclusion>
            <groupId>asm</groupId>
            <artifactId>asm</artifactId>
          </exclusion>
          <exclusion>
            <groupId>org.jboss.netty</groupId>
            <artifactId>netty</artifactId>
          </exclusion>
          <exclusion>
            <groupId>org.codehaus.jackson</groupId>
            <artifactId>*</artifactId>
          </exclusion>
          <exclusion>
            <groupId>org.sonatype.sisu.inject</groupId>
            <artifactId>*</artifactId>
          </exclusion>
        </exclusions>
      </dependency>
      <!-- Specify Avro version because Kafka also has it as a dependency -->
      <dependency>
        <groupId>org.apache.avro</groupId>
        <artifactId>avro</artifactId>
        <version>1.7.4</version>
      </dependency>
      <dependency>
        <groupId>org.apache.avro</groupId>
        <artifactId>avro-ipc</artifactId>
        <version>1.7.4</version>
        <exclusions>
          <exclusion>
            <groupId>org.jboss.netty</groupId>
            <artifactId>netty</artifactId>
          </exclusion>
        </exclusions>
      </dependency>
    </dependencies>
  </dependencyManagement>

  <build>
    <pluginManagement>
      <plugins>
        <plugin>
          <groupId>org.apache.maven.plugins</groupId>
          <artifactId>maven-enforcer-plugin</artifactId>
          <version>1.1.1</version>
          <executions>
            <execution>
              <id>enforce-versions</id>
              <goals>
                <goal>enforce</goal>
              </goals>
              <configuration>
                <rules>
                  <requireMavenVersion>
                    <version>3.0.0</version>
                  </requireMavenVersion>
                  <requireJavaVersion>
                    <version>${java.version}</version>
                  </requireJavaVersion>
                </rules>
              </configuration>
            </execution>
          </executions>
        </plugin>
        <plugin>
          <groupId>org.codehaus.mojo</groupId>
          <artifactId>build-helper-maven-plugin</artifactId>
          <version>1.7</version>
        </plugin>
        <plugin>
          <groupId>net.alchim31.maven</groupId>
          <artifactId>scala-maven-plugin</artifactId>
          <version>3.1.5</version>
          <executions>
            <execution>
              <id>scala-compile-first</id>
              <phase>process-resources</phase>
              <goals>
                <goal>compile</goal>
              </goals>
            </execution>
            <execution>
              <id>scala-test-compile-first</id>
              <phase>process-test-resources</phase>
              <goals>
                <goal>testCompile</goal>
              </goals>
            </execution>
            <execution>
              <id>attach-scaladocs</id>
              <phase>verify</phase>
              <goals>
                <goal>doc-jar</goal>
              </goals>
            </execution>
          </executions>
          <configuration>
            <scalaVersion>${scala.version}</scalaVersion>
            <recompileMode>incremental</recompileMode>
            <useZincServer>true</useZincServer>
            <args>
              <arg>-unchecked</arg>
              <arg>-deprecation</arg>
            </args>
            <jvmArgs>
              <jvmArg>-Xms64m</jvmArg>
              <jvmArg>-Xms1024m</jvmArg>
              <jvmArg>-Xmx1024m</jvmArg>
              <jvmArg>-XX:PermSize=${PermGen}</jvmArg>
              <jvmArg>-XX:MaxPermSize=${MaxPermGen}</jvmArg>
            </jvmArgs>
            <javacArgs>
              <javacArg>-source</javacArg>
              <javacArg>${java.version}</javacArg>
              <javacArg>-target</javacArg>
              <javacArg>${java.version}</javacArg>
            </javacArgs>
          </configuration>
        </plugin>
        <plugin>
          <groupId>org.apache.maven.plugins</groupId>
          <artifactId>maven-compiler-plugin</artifactId>
          <version>2.5.1</version>
          <configuration>
            <source>${java.version}</source>
            <target>${java.version}</target>
            <encoding>UTF-8</encoding>
            <maxmem>1024m</maxmem>
          </configuration>
        </plugin>
        <plugin>
          <groupId>org.apache.maven.plugins</groupId>
          <artifactId>maven-surefire-plugin</artifactId>
          <version>2.12.4</version>
          <configuration>
            <!-- Uses scalatest instead -->
            <skipTests>true</skipTests>
          </configuration>
        </plugin>
        <plugin>
          <groupId>org.scalatest</groupId>
          <artifactId>scalatest-maven-plugin</artifactId>
          <version>1.0-M2</version>
          <configuration>
            <reportsDirectory>${project.build.directory}/surefire-reports</reportsDirectory>
            <junitxml>.</junitxml>
            <filereports>${project.build.directory}/SparkTestSuite.txt</filereports>
            <argLine>-Xms64m -Xmx3g</argLine>
            <stderr />
          </configuration>
          <executions>
            <execution>
              <id>test</id>
              <goals>
                <goal>test</goal>
              </goals>
            </execution>
          </executions>
        </plugin>
        <plugin>
          <groupId>org.apache.maven.plugins</groupId>
          <artifactId>maven-jar-plugin</artifactId>
          <version>2.4</version>
        </plugin>
        <plugin>
          <groupId>org.apache.maven.plugins</groupId>
          <artifactId>maven-antrun-plugin</artifactId>
          <version>1.7</version>
        </plugin>
        <plugin>
          <groupId>org.apache.maven.plugins</groupId>
          <artifactId>maven-shade-plugin</artifactId>
          <version>2.0</version>
        </plugin>
        <plugin>
          <groupId>org.apache.maven.plugins</groupId>
          <artifactId>maven-source-plugin</artifactId>
          <version>2.2.1</version>
          <configuration>
            <attach>true</attach>
          </configuration>
          <executions>
            <execution>
              <id>create-source-jar</id>
              <goals>
                <goal>jar-no-fork</goal>
              </goals>
            </execution>
          </executions>
        </plugin>
      </plugins>
    </pluginManagement>

    <plugins>
      <plugin>
        <groupId>org.apache.maven.plugins</groupId>
        <artifactId>maven-enforcer-plugin</artifactId>
      </plugin>
      <plugin>
        <groupId>org.codehaus.mojo</groupId>
        <artifactId>build-helper-maven-plugin</artifactId>
        <executions>
          <execution>
           <id>add-scala-sources</id>
            <phase>generate-sources</phase>
            <goals>
              <goal>add-source</goal>
            </goals>
            <configuration>
              <sources>
                <source>src/main/scala</source>
              </sources>
            </configuration>
          </execution>
          <execution>
            <id>add-scala-test-sources</id>
            <phase>generate-test-sources</phase>
            <goals>
              <goal>add-test-source</goal>
            </goals>
            <configuration>
              <sources>
                <source>src/test/scala</source>
              </sources>
            </configuration>
          </execution>
        </executions>
      </plugin>
      <plugin>
        <groupId>net.alchim31.maven</groupId>
        <artifactId>scala-maven-plugin</artifactId>
      </plugin>
      <plugin>
        <groupId>org.apache.maven.plugins</groupId>
        <artifactId>maven-source-plugin</artifactId>
      </plugin>
    </plugins>
  </build>

  <profiles>
    <profile>
      <id>hadoop2-yarn</id>
      <properties>
        <hadoop.major.version>2</hadoop.major.version>
        <!-- 0.23.* is same as 2.0.* - except hardened to run production jobs -->
        <hadoop.version>0.23.7</hadoop.version>
        <!--<hadoop.version>2.0.5-alpha</hadoop.version> -->
      </properties>

      <modules>
        <module>yarn</module>
      </modules>

      <repositories>
        <repository>
          <id>maven-root</id>
          <name>Maven root repository</name>
          <url>http://repo1.maven.org/maven2/</url>
          <releases>
            <enabled>true</enabled>
          </releases>
          <snapshots>
            <enabled>false</enabled>
          </snapshots>
        </repository>
      </repositories>

      <dependencyManagement>
        <dependencies>
        </dependencies>
      </dependencyManagement>
    </profile>
    <profile>
      <id>repl-bin</id>
      <activation>
        <activeByDefault>false</activeByDefault>
      </activation>
      <modules>
        <module>repl-bin</module>
      </modules>
    </profile>
  </profiles>
</project><|MERGE_RESOLUTION|>--- conflicted
+++ resolved
@@ -261,22 +261,18 @@
       </dependency>
       <dependency>
         <groupId>com.typesafe.akka</groupId>
-<<<<<<< HEAD
+        <artifactId>akka-actor_${scala-short.version}</artifactId>
+        <version>${akka.version}</version>
+        <exclusions>
+          <exclusion>
+            <groupId>org.jboss.netty</groupId>
+            <artifactId>netty</artifactId>
+          </exclusion>
+        </exclusions>
+      </dependency>
+      <dependency>
+        <groupId>com.typesafe.akka</groupId>
         <artifactId>akka-remote_${scala-short.version}</artifactId>
-=======
-        <artifactId>akka-actor</artifactId>
-        <version>${akka.version}</version>
-        <exclusions>
-          <exclusion>
-            <groupId>org.jboss.netty</groupId>
-            <artifactId>netty</artifactId>
-          </exclusion>
-        </exclusions>
-      </dependency>
-      <dependency>
-        <groupId>com.typesafe.akka</groupId>
-        <artifactId>akka-remote</artifactId>
->>>>>>> 3d4ad84b
         <version>${akka.version}</version>
         <exclusions>
           <exclusion>
